# copyright 2003-2013 LOGILAB S.A. (Paris, FRANCE), all rights reserved.
# contact http://www.logilab.fr/ -- mailto:contact@logilab.fr
#
# This file is part of astroid.
#
# astroid is free software: you can redistribute it and/or modify it
# under the terms of the GNU Lesser General Public License as published by the
# Free Software Foundation, either version 2.1 of the License, or (at your
# option) any later version.
#
# astroid is distributed in the hope that it will be useful, but
# WITHOUT ANY WARRANTY; without even the implied warranty of MERCHANTABILITY or
# FITNESS FOR A PARTICULAR PURPOSE.  See the GNU Lesser General Public License
# for more details.
#
# You should have received a copy of the GNU Lesser General Public License along
# with astroid. If not, see <http://www.gnu.org/licenses/>.
"""this module contains a set of functions to handle inference on astroid trees
"""

# pylint: disable=no-value-for-parameter; Pylint FP #629, please remove afterwards.

import functools
import itertools
import operator

from astroid import bases
from astroid import context as contextmod
from astroid import exceptions
from astroid import decorators
from astroid import helpers
from astroid import manager
from astroid import nodes
from astroid import protocols
from astroid import util


MANAGER = manager.AstroidManager()


# .infer method ###############################################################


def infer_end(self, context=None):
    """inference's end for node such as Module, ClassDef, FunctionDef,
    Const...

    """
    yield self
nodes.Module._infer = infer_end
nodes.ClassDef._infer = infer_end
nodes.FunctionDef._infer = infer_end
nodes.Lambda._infer = infer_end
nodes.Const._infer = infer_end
nodes.List._infer = infer_end
nodes.Tuple._infer = infer_end
nodes.Dict._infer = infer_end
nodes.Set._infer = infer_end
nodes.Slice._infer = infer_end


def _higher_function_scope(node):
    """ Search for the first function which encloses the given
    scope. This can be used for looking up in that function's
    scope, in case looking up in a lower scope for a particular
    name fails.

    :param node: A scope node.
    :returns:
        ``None``, if no parent function scope was found,
        otherwise an instance of :class:`astroid.scoped_nodes.Function`,
        which encloses the given node.
    """
    current = node
    while current.parent and not isinstance(current.parent, nodes.FunctionDef):
        current = current.parent
    if current and current.parent:
        return current.parent

def infer_name(self, context=None):
    """infer a Name: use name lookup rules"""
    frame, stmts = self.lookup(self.name)
    if not stmts:
        # Try to see if the name is enclosed in a nested function
        # and use the higher (first function) scope for searching.
        # TODO: should this be promoted to other nodes as well?
        parent_function = _higher_function_scope(self.scope())
        if parent_function:
            _, stmts = parent_function.lookup(self.name)

        if not stmts:
            raise exceptions.NameInferenceError(name=self.name,
                                                scope=self.scope(),
                                                context=context)
    context = context.clone()
    context.lookupname = self.name
    return bases._infer_stmts(stmts, context, frame)
nodes.Name._infer = decorators.path_wrapper(infer_name)
nodes.AssignName.infer_lhs = infer_name # won't work with a path wrapper


@decorators.raise_if_nothing_inferred
@decorators.path_wrapper
def infer_call(self, context=None):
    """infer a Call node by trying to guess what the function returns"""
    callcontext = context.clone()
    callcontext.callcontext = contextmod.CallContext(args=self.args,
                                                     keywords=self.keywords)
    callcontext.boundnode = None
    for callee in self.func.infer(context):
        if callee is util.Uninferable:
            yield callee
            continue
        try:
            if hasattr(callee, 'infer_call_result'):
                for inferred in callee.infer_call_result(self, callcontext):
                    yield inferred
        except exceptions.InferenceError:
            ## XXX log error ?
            continue
    # Explicit StopIteration to return error information, see comment
    # in raise_if_nothing_inferred.
    raise StopIteration(dict(node=self, context=context))
nodes.Call._infer = infer_call


@decorators.path_wrapper
def infer_import(self, context=None, asname=True):
    """infer an Import node: return the imported module/object"""
    name = context.lookupname
    if name is None:
        raise exceptions.InferenceError(node=self, context=context)
    if asname:
        yield self.do_import_module(self.real_name(name))
    else:
        yield self.do_import_module(name)
nodes.Import._infer = infer_import


def infer_name_module(self, name):
    context = contextmod.InferenceContext()
    context.lookupname = name
    return self.infer(context, asname=False)
nodes.Import.infer_name_module = infer_name_module


@decorators.path_wrapper
def infer_import_from(self, context=None, asname=True):
    """infer a ImportFrom node: return the imported module/object"""
    name = context.lookupname
    if name is None:
        raise exceptions.InferenceError(node=self, context=context)
    if asname:
        name = self.real_name(name)
    module = self.do_import_module()
    try:
        context = contextmod.copy_context(context)
        context.lookupname = name
        stmts = module.getattr(name, ignore_locals=module is self.root())
        return bases._infer_stmts(stmts, context)
    except exceptions.AttributeInferenceError as error:
        util.reraise(exceptions.InferenceError(
            error.message, target=self, attribute=name, context=context))
nodes.ImportFrom._infer = infer_import_from


@decorators.raise_if_nothing_inferred
def infer_attribute(self, context=None):
    """infer an Attribute node by using getattr on the associated object"""
    for owner in self.expr.infer(context):
        if owner is util.Uninferable:
            yield owner
            continue
        try:
            context.boundnode = owner
            for obj in owner.igetattr(self.attrname, context):
                yield obj
            context.boundnode = None
        except (exceptions.AttributeInferenceError, exceptions.InferenceError):
            context.boundnode = None
        except AttributeError:
            # XXX method / function
            context.boundnode = None
    # Explicit StopIteration to return error information, see comment
    # in raise_if_nothing_inferred.
    raise StopIteration(dict(node=self, context=context))
nodes.Attribute._infer = decorators.path_wrapper(infer_attribute)
nodes.AssignAttr.infer_lhs = infer_attribute # # won't work with a path wrapper


@decorators.path_wrapper
def infer_global(self, context=None):
    if context.lookupname is None:
        raise exceptions.InferenceError(node=self, context=context)
    try:
        return bases._infer_stmts(self.root().getattr(context.lookupname),
                                  context)
    except exceptions.AttributeInferenceError as error:
        util.reraise(exceptions.InferenceError(
            error.message, target=self, attribute=name, context=context))
nodes.Global._infer = infer_global


_SLICE_SENTINEL = object()

def _slice_value(index, context=None):
    """Get the value of the given slice index."""
    if isinstance(index, nodes.Const):
        if isinstance(index.value, (int, type(None))):
            return index.value
    elif index is None:
        return None
    else:
        # Try to infer what the index actually is.
        # Since we can't return all the possible values,
        # we'll stop at the first possible value.
        try:
            inferred = next(index.infer(context=context))
        except exceptions.InferenceError:
            pass
        else:
            if isinstance(inferred, nodes.Const):
                if isinstance(inferred.value, (int, type(None))):
                    return inferred.value

    # Use a sentinel, because None can be a valid
    # value that this function can return,
    # as it is the case for unspecified bounds.
    return _SLICE_SENTINEL


@decorators.raise_if_nothing_inferred
def infer_subscript(self, context=None):
    """Inference for subscripts

    We're understanding if the index is a Const
    or a slice, passing the result of inference
    to the value's `getitem` method, which should
    handle each supported index type accordingly.
    """

    value = next(self.value.infer(context))
    if value is util.Uninferable:
        yield util.Uninferable
        return

    index = next(self.slice.infer(context))
    if index is util.Uninferable:
        yield util.Uninferable
        return

    if value.__class__ == bases.Instance:
        index_value = index
    else:
        index_value = _SLICE_SENTINEL
        if isinstance(index, nodes.Const):
            index_value = index.value
        elif isinstance(index, nodes.Slice):
            # Infer slices from the original object.
            lower = _slice_value(index.lower, context)
            upper = _slice_value(index.upper, context)
            step = _slice_value(index.step, context)
            if all(elem is not _SLICE_SENTINEL for elem in (lower, upper, step)):
                index_value = slice(lower, upper, step)
        elif isinstance(index, bases.Instance):
            index = helpers.class_instance_as_index(index)
            if index:
                index_value = index.value
        else:
            raise exceptions.InferenceError(node=self, context=context)

    if index_value is _SLICE_SENTINEL:
        raise exceptions.InferenceError(node=self, context=context)

    try:
        assigned = value.getitem(index_value, context)
    except (IndexError, TypeError, AttributeError) as exc:
        util.reraise(exceptions.InferenceError(node=self, error=exc,
                                               context=context))

    # Prevent inferring if the inferred subscript
    # is the same as the original subscripted object.
    if self is assigned or assigned is util.Uninferable:
        yield util.Uninferable
        return
    for inferred in assigned.infer(context):
        yield inferred

    # Explicit StopIteration to return error information, see comment
    # in raise_if_nothing_inferred.
    raise StopIteration(dict(node=self, context=context))

nodes.Subscript._infer = decorators.path_wrapper(infer_subscript)
nodes.Subscript.infer_lhs = infer_subscript


@decorators.raise_if_nothing_inferred
@decorators.path_wrapper
def _infer_boolop(self, context=None):
    """Infer a boolean operation (and / or / not).

    The function will calculate the boolean operation
    for all pairs generated through inference for each component
    node.
    """
    values = self.values
    if self.op == 'or':
        predicate = operator.truth
    else:
        predicate = operator.not_

    try:
        values = [value.infer(context=context) for value in values]
    except exceptions.InferenceError:
        yield util.Uninferable
        return

    for pair in itertools.product(*values):
        if any(item is util.Uninferable for item in pair):
            # Can't infer the final result, just yield Uninferable.
            yield util.Uninferable
            continue

        bool_values = [item.bool_value() for item in pair]
        if any(item is util.Uninferable for item in bool_values):
            # Can't infer the final result, just yield Uninferable.
            yield util.Uninferable
            continue

        # Since the boolean operations are short circuited operations,
        # this code yields the first value for which the predicate is True
        # and if no value respected the predicate, then the last value will
        # be returned (or Uninferable if there was no last value).
        # This is conforming to the semantics of `and` and `or`:
        #   1 and 0 -> 1
        #   0 and 1 -> 0
        #   1 or 0 -> 1
        #   0 or 1 -> 1
        value = util.Uninferable
        for value, bool_value in zip(pair, bool_values):
            if predicate(bool_value):
                yield value
                break
        else:
            yield value

    # Explicit StopIteration to return error information, see comment
    # in raise_if_nothing_inferred.
    raise StopIteration(dict(node=self, context=context))

nodes.BoolOp._infer = _infer_boolop


# UnaryOp, BinOp and AugAssign inferences

def _filter_operation_errors(self, infer_callable, context, error):
    for result in infer_callable(self, context):
        if isinstance(result, error):
            # For the sake of .infer(), we don't care about operation
            # errors, which is the job of pylint. So return something
            # which shows that we can't infer the result.
            yield util.Uninferable
        else:
            yield result


def _infer_unaryop(self, context=None):
    """Infer what an UnaryOp should return when evaluated."""
    for operand in self.operand.infer(context):
        try:
            yield operand.infer_unary_op(self.op)
        except TypeError as exc:
            # The operand doesn't support this operation.
            yield util.BadUnaryOperationMessage(operand, self.op, exc)
        except AttributeError as exc:
            meth = protocols.UNARY_OP_METHOD[self.op]
            if meth is None:
                # `not node`. Determine node's boolean
                # value and negate its result, unless it is
                # Uninferable, which will be returned as is.
                bool_value = operand.bool_value()
                if bool_value is not util.Uninferable:
<<<<<<< HEAD
                    yield nodes.Const(not bool_value)
=======
                    yield nodes.const_factory(not bool_value)
>>>>>>> d052e7e2
                else:
                    yield util.Uninferable
            else:
                if not isinstance(operand, bases.Instance):
                    # The operation was used on something which
                    # doesn't support it.
                    yield util.BadUnaryOperationMessage(operand, self.op, exc)
                    continue

                try:
                    meth = operand.getattr(meth, context=context)[0]
                    inferred = next(meth.infer(context=context))
                    if inferred is util.Uninferable or not inferred.callable():
                        continue

                    context = contextmod.copy_context(context)
                    context.callcontext = contextmod.CallContext(args=[operand])
                    call_results = inferred.infer_call_result(self, context=context)
                    result = next(call_results, None)
                    if result is None:
                        # Failed to infer, return the same type.
                        yield operand
                    else:
                        yield result
                except exceptions.AttributeInferenceError as exc:
                    # The unary operation special method was not found.
                    yield util.BadUnaryOperationMessage(operand, self.op, exc)
                except exceptions.InferenceError:
                    yield util.Uninferable


@decorators.raise_if_nothing_inferred
@decorators.path_wrapper
def infer_unaryop(self, context=None):
    """Infer what an UnaryOp should return when evaluated."""
    for inferred in _filter_operation_errors(self, _infer_unaryop, context,
                                             util.BadUnaryOperationMessage):
        yield inferred
    # Explicit StopIteration to return error information, see comment
    # in raise_if_nothing_inferred.
    raise StopIteration(dict(node=self, context=context))

nodes.UnaryOp._infer_unaryop = _infer_unaryop
nodes.UnaryOp._infer = infer_unaryop


def _is_not_implemented(const):
    """Check if the given const node is NotImplemented."""
    return isinstance(const, nodes.Const) and const.value is NotImplemented


def  _invoke_binop_inference(instance, op, other, context, method_name):
    """Invoke binary operation inference on the given instance."""
    method = instance.getattr(method_name)[0]
    inferred = next(method.infer(context=context))
    return instance.infer_binary_op(op, other, context, inferred)


def _aug_op(instance, op, other, context, reverse=False):
    """Get an inference callable for an augmented binary operation."""
    method_name = protocols.AUGMENTED_OP_METHOD[op]
    return functools.partial(_invoke_binop_inference,
                             instance=instance,
                             op=op, other=other,
                             context=context,
                             method_name=method_name)


def _bin_op(instance, op, other, context, reverse=False):
    """Get an inference callable for a normal binary operation.

    If *reverse* is True, then the reflected method will be used instead.
    """
    if reverse:
        method_name = protocols.REFLECTED_BIN_OP_METHOD[op]
    else:
        method_name = protocols.BIN_OP_METHOD[op]
    return functools.partial(_invoke_binop_inference,
                             instance=instance,
                             op=op, other=other,
                             context=context,
                             method_name=method_name)


def _get_binop_contexts(context, left, right):
    """Get contexts for binary operations.

    This will return two inferrence contexts, the first one
    for x.__op__(y), the other one for y.__rop__(x), where
    only the arguments are inversed.
    """
    # The order is important, since the first one should be
    # left.__op__(right).
    for arg in (right, left):
        new_context = context.clone()
        new_context.callcontext = contextmod.CallContext(args=[arg])
        new_context.boundnode = None
        yield new_context


def _same_type(type1, type2):
    """Check if type1 is the same as type2."""
    return type1.qname() == type2.qname()


def _get_binop_flow(left, left_type, op, right, right_type,
                    context, reverse_context):
    """Get the flow for binary operations.

    The rules are a bit messy:

        * if left and right have the same type, then only one
          method will be called, left.__op__(right)
        * if left and right are unrelated typewise, then first
          left.__op__(right) is tried and if this does not exist
          or returns NotImplemented, then right.__rop__(left) is tried.
        * if left is a subtype of right, then only left.__op__(right)
          is tried.
        * if left is a supertype of right, then right.__rop__(left)
          is first tried and then left.__op__(right)
    """
    if _same_type(left_type, right_type):
        methods = [_bin_op(left, op, right, context)]
    elif helpers.is_subtype(left_type, right_type):
        methods = [_bin_op(left, op, right, context)]
    elif helpers.is_supertype(left_type, right_type):
        methods = [_bin_op(right, op, left, reverse_context, reverse=True),
                   _bin_op(left, op, right, context)]
    else:
        methods = [_bin_op(left, op, right, context),
                   _bin_op(right, op, left, reverse_context, reverse=True)]
    return methods


def _get_aug_flow(left, left_type, aug_op, right, right_type,
                  context, reverse_context):
    """Get the flow for augmented binary operations.

    The rules are a bit messy:

        * if left and right have the same type, then left.__augop__(right)
          is first tried and then left.__op__(right).
        * if left and right are unrelated typewise, then
          left.__augop__(right) is tried, then left.__op__(right)
          is tried and then right.__rop__(left) is tried.
        * if left is a subtype of right, then left.__augop__(right)
          is tried and then left.__op__(right).
        * if left is a supertype of right, then left.__augop__(right)
          is tried, then right.__rop__(left) and then
          left.__op__(right)
    """
    op = aug_op.strip("=")
    if _same_type(left_type, right_type):
        methods = [_aug_op(left, aug_op, right, context),
                   _bin_op(left, op, right, context)]
    elif helpers.is_subtype(left_type, right_type):
        methods = [_aug_op(left, aug_op, right, context),
                   _bin_op(left, op, right, context)]
    elif helpers.is_supertype(left_type, right_type):
        methods = [_aug_op(left, aug_op, right, context),
                   _bin_op(right, op, left, reverse_context, reverse=True),
                   _bin_op(left, op, right, context)]
    else:
        methods = [_aug_op(left, aug_op, right, context),
                   _bin_op(left, op, right, context),
                   _bin_op(right, op, left, reverse_context, reverse=True)]
    return methods


def _infer_binary_operation(left, right, op, context, flow_factory):
    """Infer a binary operation between a left operand and a right operand

    This is used by both normal binary operations and augmented binary
    operations, the only difference is the flow factory used.
    """

    context, reverse_context = _get_binop_contexts(context, left, right)
    left_type = helpers.object_type(left)
    right_type = helpers.object_type(right)
    methods = flow_factory(left, left_type, op, right, right_type,
                           context, reverse_context)
    for method in methods:
        try:
            results = list(method())
        except AttributeError:
            continue
        except exceptions.AttributeInferenceError:
            continue
        except exceptions.InferenceError:
            yield util.Uninferable
            return
        else:
            if any(result is util.Uninferable for result in results):
                yield util.Uninferable
                return

            # TODO(cpopa): since the inferrence engine might return
            # more values than are actually possible, we decide
            # to return util.Uninferable if we have union types.
            if all(map(_is_not_implemented, results)):
                continue
            not_implemented = sum(1 for result in results
                                  if _is_not_implemented(result))
            if not_implemented and not_implemented != len(results):
                # Can't decide yet what this is, not yet though.
                yield util.Uninferable
                return

            for result in results:
                yield result
            return
    # TODO(cpopa): yield a BadBinaryOperationMessage here,
    # since the operation is not supported
    yield util.BadBinaryOperationMessage(left_type, op, right_type)


def _infer_binop(self, context):
    """Binary operation inferrence logic."""
    if context is None:
        context = contextmod.InferenceContext()
    left = self.left
    right = self.right
    op = self.op

    # we use two separate contexts for evaluating lhs and rhs because
    # 1. evaluating lhs may leave some undesired entries in context.path
    #    which may not let us infer right value of rhs
    lhs_context = context.clone()
    rhs_context = context.clone()

    for lhs in left.infer(context=lhs_context):
        if lhs is util.Uninferable:
            # Don't know how to process this.
            yield util.Uninferable
            return

        for rhs in right.infer(context=rhs_context):
            if rhs is util.Uninferable:
                # Don't know how to process this.
                yield util.Uninferable
                return

            results = _infer_binary_operation(lhs, rhs, op,
                                              context, _get_binop_flow)
            for result in results:
                yield result


@decorators.yes_if_nothing_inferred
@decorators.path_wrapper
def infer_binop(self, context=None):
    return _filter_operation_errors(self, _infer_binop, context,
                                    util.BadBinaryOperationMessage)

nodes.BinOp._infer_binop = _infer_binop
nodes.BinOp._infer = infer_binop


def _infer_augassign(self, context=None):
    """Inferrence logic for augmented binary operations."""
    if context is None:
        context = contextmod.InferenceContext()
    op = self.op

    for lhs in self.target.infer_lhs(context=context):
        if lhs is util.Uninferable:
            # Don't know how to process this.
            yield util.Uninferable
            return

        # TODO(cpopa): if we have A() * A(), trying to infer
        # the rhs with the same context will result in an
        # inferrence error, so we create another context for it.
        # This is a bug which should be fixed in InferenceContext at some point.
        rhs_context = context.clone()
        rhs_context.path = set()
        for rhs in self.value.infer(context=rhs_context):
            if rhs is util.Uninferable:
                # Don't know how to process this.
                yield util.Uninferable
                return

            results = _infer_binary_operation(lhs, rhs, op,
                                              context, _get_aug_flow)
            for result in results:
                yield result


@decorators.path_wrapper
def infer_augassign(self, context=None):
    return _filter_operation_errors(self, _infer_augassign, context,
                                    util.BadBinaryOperationMessage)

nodes.AugAssign._infer_augassign = _infer_augassign
nodes.AugAssign._infer = infer_augassign

# End of binary operation inference.


def infer_arguments(self, context=None):
    name = context.lookupname
    if name is None:
        raise exceptions.InferenceError(node=self, context=context)
    return protocols._arguments_infer_argname(self, name, context)
nodes.Arguments._infer = infer_arguments


@decorators.path_wrapper
def infer_assign(self, context=None):
    """infer a AssignName/AssignAttr: need to inspect the RHS part of the
    assign node
    """
    stmt = self.statement()
    if isinstance(stmt, nodes.AugAssign):
        return stmt.infer(context)

    stmts = list(self.assigned_stmts(context=context))
    return bases._infer_stmts(stmts, context)
nodes.AssignName._infer = infer_assign
nodes.AssignAttr._infer = infer_assign


# no infer method on DelName and DelAttr (expected InferenceError)

@decorators.path_wrapper
def infer_empty_node(self, context=None):
    if not self.has_underlying_object():
        yield util.Uninferable
    else:
        try:
            for inferred in MANAGER.infer_ast_from_something(self.object,
                                                             context=context):
                yield inferred
        except exceptions.AstroidError:
            yield util.Uninferable
nodes.EmptyNode._infer = infer_empty_node


def infer_index(self, context=None):
    return self.value.infer(context)
nodes.Index._infer = infer_index

# TODO: move directly into bases.Instance when the dependency hell
# will be solved.
def instance_getitem(self, index, context=None):
    # Rewrap index to Const for this case
    if context:
        new_context = context.clone()
    else:
        context = new_context = contextmod.InferenceContext()

    # Create a new callcontext for providing index as an argument.
    new_context.callcontext = contextmod.CallContext(args=[index])
    new_context.boundnode = self

    method = next(self.igetattr('__getitem__', context=context))
    if not isinstance(method, bases.BoundMethod):
        raise exceptions.InferenceError(
            'Could not find __getitem__ for {node!r}.',
            node=self, context=context)

    try:
        return next(method.infer_call_result(self, new_context))
    except StopIteration:
        util.reraise(exceptions.InferenceError(
            message='Inference for {node!r}[{index!s}] failed.',
            node=self, index=index, context=context))

bases.Instance.getitem = instance_getitem<|MERGE_RESOLUTION|>--- conflicted
+++ resolved
@@ -380,11 +380,7 @@
                 # Uninferable, which will be returned as is.
                 bool_value = operand.bool_value()
                 if bool_value is not util.Uninferable:
-<<<<<<< HEAD
                     yield nodes.Const(not bool_value)
-=======
-                    yield nodes.const_factory(not bool_value)
->>>>>>> d052e7e2
                 else:
                     yield util.Uninferable
             else:
