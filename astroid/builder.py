# copyright 2003-2014 LOGILAB S.A. (Paris, FRANCE), all rights reserved.
# contact http://www.logilab.fr/ -- mailto:contact@logilab.fr
#
# This file is part of astroid.
#
# astroid is free software: you can redistribute it and/or modify it
# under the terms of the GNU Lesser General Public License as published by the
# Free Software Foundation, either version 2.1 of the License, or (at your
# option) any later version.
#
# astroid is distributed in the hope that it will be useful, but
# WITHOUT ANY WARRANTY; without even the implied warranty of MERCHANTABILITY or
# FITNESS FOR A PARTICULAR PURPOSE.  See the GNU Lesser General Public License
# for more details.
#
# You should have received a copy of the GNU Lesser General Public License along
# with astroid. If not, see <http://www.gnu.org/licenses/>.
"""The AstroidBuilder makes astroid from living object and / or from _ast

The builder is not thread safe and can't be used to parse different sources
at the same time.
"""

import _ast
import os
import sys
import textwrap

from astroid import exceptions
from astroid.interpreter import runtimeabc
from astroid import manager
from astroid import modutils
<<<<<<< HEAD
from astroid import raw_building
from astroid.tree import rebuilder
=======
from astroid import nodes
from astroid import rebuilder
>>>>>>> 8b5307c7
from astroid import util

raw_building = util.lazy_import('raw_building')


def _parse(string):
    return compile(string, "<string>", 'exec', _ast.PyCF_ONLY_AST)


if sys.version_info >= (3, 0):
    # pylint: disable=no-name-in-module; We don't understand flows yet.
    from tokenize import detect_encoding

    def open_source_file(filename):
        with open(filename, 'rb') as byte_stream:
            encoding = detect_encoding(byte_stream.readline)[0]
        stream = open(filename, 'r', newline=None, encoding=encoding)
        try:
            data = stream.read()
        except UnicodeError:  # wrong encoding
            # detect_encoding returns utf-8 if no encoding specified
            util.reraise(exceptions.AstroidBuildingException(
                'Wrong ({encoding}) or no encoding specified for {filename}.',
                encoding=encoding, filename=filename))
        return stream, encoding, data

else:
    import re

    _ENCODING_RGX = re.compile(r"\s*#+.*coding[:=]\s*([-\w.]+)")

    def _guess_encoding(string):
        """get encoding from a python file as string or return None if not found"""
        # check for UTF-8 byte-order mark
        if string.startswith('\xef\xbb\xbf'):
            return 'UTF-8'
        for line in string.split('\n', 2)[:2]:
            # check for encoding declaration
            match = _ENCODING_RGX.match(line)
            if match is not None:
                return match.group(1)

    def open_source_file(filename):
        """get data for parsing a file"""
        stream = open(filename, 'U')
        data = stream.read()
        encoding = _guess_encoding(data)
        return stream, encoding, data


MANAGER = manager.AstroidManager()


class AstroidBuilder(object):
    """Class for building an astroid tree from source code or from a live module.

    The param *manager* specifies the manager class which should be used.
    If no manager is given, then the default one will be used. The
    param *apply_transforms* determines if the transforms should be
    applied after the tree was built from source or from a live object,
    by default being True.
    """

    def __init__(self, manager=None, apply_transforms=True):
        self._manager = manager or MANAGER
        self._apply_transforms = apply_transforms

    def module_build(self, module, modname=None):
        """Build an astroid from a living module instance."""
        node = None
        path = getattr(module, '__file__', None)
        if path is not None:
            path_, ext = os.path.splitext(modutils._path_from_filename(path))
            if ext in ('.py', '.pyc', '.pyo') and os.path.exists(path_ + '.py'):
                node = self.file_build(path_ + '.py', modname)
        if node is None:
            # this is a built-in module
            # get a partial representation by introspection
            node = raw_building.ast_from_object(module, name=modname)
            # FIXME
            node.source_file = path
            if self._apply_transforms:
                # We have to handle transformation by ourselves since the
                # rebuilder isn't called for builtin nodes
                node = self._manager.visit_transforms(node)
        return node

    def file_build(self, path, modname=None):
        """Build astroid from a source code file (i.e. from an ast)

        *path* is expected to be a python source file
        """
        try:
            stream, encoding, data = open_source_file(path)
        except IOError as exc:
            util.reraise(exceptions.AstroidBuildingException(
                'Unable to load file {path}:\n{error}',
                modname=modname, path=path, error=exc))
        except (SyntaxError, LookupError) as exc:
            util.reraise(exceptions.AstroidBuildingException(
                'Python 3 encoding specification error or unknown encoding:\n'
                '{error}', modname=modname, path=path, error=exc))
        with stream:
            # get module name if necessary
            if modname is None:
                try:
                    modname = '.'.join(modutils.modpath_from_file(path))
                except ImportError:
                    modname = os.path.splitext(os.path.basename(path))[0]
            # build astroid representation
            module = self._data_build(data, modname, path)
            return self._post_build(module, encoding)

    def string_build(self, data, modname='', path=None):
        """Build astroid from source code string."""
        module = self._data_build(data, modname, path)
        module.source_code = data.encode('utf-8')
        return self._post_build(module, 'utf-8')

    def _post_build(self, module, encoding):
        """Handles encoding and delayed nodes after a module has been built"""
        module.file_encoding = encoding
        self._manager.cache_module(module)
        delayed_assignments(module)

        # Visit the transforms
        if self._apply_transforms:
            module = self._manager.visit_transforms(module)
        return module

    def _data_build(self, data, modname, path):
        """Build tree node from data and add some informations"""
        try:
            node = _parse(data + '\n')
        except (TypeError, ValueError) as exc:
            util.reraise(exceptions.AstroidBuildingException(
                'Parsing Python code failed:\n{error}',
                source=data, modname=modname, path=path, error=exc))
        except SyntaxError as exc:
            # Pass the entire exception object to AstroidBuildingException,
            # since pylint uses this as an introspection method,
            # in order to find what error happened.
            util.reraise(exceptions.AstroidBuildingException(
                'Syntax error in Python source: {error}',
                source=data, modname=modname, path=path, error=exc))
        if path is not None:
            node_file = os.path.abspath(path)
        else:
            node_file = '<?>'
        if modname.endswith('.__init__'):
            modname = modname[:-9]
            package = True
        else:
            package = path and path.find('__init__.py') > -1 or False
        builder = rebuilder.TreeRebuilder()
        module = builder.visit_module(node, modname, node_file, package)
        return module


def delayed_assignments(root):
    '''This function modifies nodes according to AssignAttr nodes.

    It traverses the entire AST, and when it encounters an AssignAttr
    node it modifies the instance_attrs or external_attrs of the node
    respresenting that object.  Because it uses inference functions
    that in turn depend on instance_attrs and external_attrs, calling
    it a tree that already have instance_attrs and external_attrs set
    may crash or fail to modify those variables correctly.

    Args:
        root (node_classes.NodeNG): The root of the AST that 
            delayed_assignments() is searching for assignments.

    '''
    stack = [root]
    while stack:
        node = stack.pop()
        stack.extend(node.get_children())
        if isinstance(node, nodes.AssignAttr):
            # print('Method:', node.infer)
            # print('Inferred:', [i for i in node.expr.infer()])
            frame = node.frame()
<<<<<<< HEAD
            for inferred in node.expr.infer():
                if inferred is util.Uninferable:
                    continue
                try:
                    if isinstance(inferred, runtimeabc.Instance):
                        inferred = inferred._proxied
                        iattrs = inferred.instance_attrs
                    elif isinstance(inferred, runtimeabc.BuiltinInstance):
                        # Const, Tuple, ... we may be wrong, may be not, but
                        # anyway we don't want to pollute builtin's namespace
=======
            try:
                # Here, node.expr.infer() will return either the node
                # being assigned to itself, for Module, ClassDef,
                # FunctionDef, or Lambda nodes, or an Instance object
                # corresponding to a ClassDef node.
                for inferred in node.expr.infer():
                    if type(inferred) is bases.Instance:
                        values = inferred._proxied.instance_attrs[node.attrname]
                    elif isinstance(inferred, nodes.Lambda):
                        values = inferred.instance_attrs[node.attrname]
                    elif isinstance(inferred, (nodes.Module, nodes.ClassDef)):
                        values = inferred.external_attrs[node.attrname]
                    else:
                        continue
                    if node in values:
>>>>>>> 8b5307c7
                        continue
                    else:
                        # I have no idea why there's a special case
                        # for __init__ that changes the order of the
                        # attributes or what that order means.
                        if (values and frame.name == '__init__' and not
                            values[0].frame().name == '__init__'):
                            values.insert(0, node)
                        else:
                            values.append(node)
            except exceptions.InferenceError:
                pass


def parse(code, module_name='', path=None, apply_transforms=True):
    """Parses a source string in order to obtain an astroid AST from it

    :param str code: The code for the module.
    :param str module_name: The name for the module, if any
    :param str path: The path for the module
    :param bool apply_transforms:
        Apply the transforms for the give code. Use it if you
        don't want the default transforms to be applied.
    """
    code = textwrap.dedent(code)
    builder = AstroidBuilder(manager=MANAGER,
                             apply_transforms=apply_transforms)
    return builder.string_build(code, modname=module_name, path=path)<|MERGE_RESOLUTION|>--- conflicted
+++ resolved
@@ -21,7 +21,7 @@
 at the same time.
 """
 
-import _ast
+import ast
 import os
 import sys
 import textwrap
@@ -30,20 +30,15 @@
 from astroid.interpreter import runtimeabc
 from astroid import manager
 from astroid import modutils
-<<<<<<< HEAD
-from astroid import raw_building
 from astroid.tree import rebuilder
-=======
-from astroid import nodes
-from astroid import rebuilder
->>>>>>> 8b5307c7
+from astroid.tree import treeabc
 from astroid import util
 
 raw_building = util.lazy_import('raw_building')
 
 
 def _parse(string):
-    return compile(string, "<string>", 'exec', _ast.PyCF_ONLY_AST)
+    return compile(string, "<string>", 'exec', ast.PyCF_ONLY_AST)
 
 
 if sys.version_info >= (3, 0):
@@ -215,38 +210,23 @@
     while stack:
         node = stack.pop()
         stack.extend(node.get_children())
-        if isinstance(node, nodes.AssignAttr):
-            # print('Method:', node.infer)
-            # print('Inferred:', [i for i in node.expr.infer()])
+        if isinstance(node, treeabc.AssignAttr):
             frame = node.frame()
-<<<<<<< HEAD
-            for inferred in node.expr.infer():
-                if inferred is util.Uninferable:
-                    continue
-                try:
-                    if isinstance(inferred, runtimeabc.Instance):
-                        inferred = inferred._proxied
-                        iattrs = inferred.instance_attrs
-                    elif isinstance(inferred, runtimeabc.BuiltinInstance):
-                        # Const, Tuple, ... we may be wrong, may be not, but
-                        # anyway we don't want to pollute builtin's namespace
-=======
             try:
                 # Here, node.expr.infer() will return either the node
                 # being assigned to itself, for Module, ClassDef,
                 # FunctionDef, or Lambda nodes, or an Instance object
                 # corresponding to a ClassDef node.
                 for inferred in node.expr.infer():
-                    if type(inferred) is bases.Instance:
+                    if type(inferred) is runtimeabc.Instance:
                         values = inferred._proxied.instance_attrs[node.attrname]
-                    elif isinstance(inferred, nodes.Lambda):
+                    elif isinstance(inferred, treeabc.Lambda):
                         values = inferred.instance_attrs[node.attrname]
-                    elif isinstance(inferred, (nodes.Module, nodes.ClassDef)):
+                    elif isinstance(inferred, (treeabc.Module, treeabc.ClassDef)):
                         values = inferred.external_attrs[node.attrname]
                     else:
                         continue
                     if node in values:
->>>>>>> 8b5307c7
                         continue
                     else:
                         # I have no idea why there's a special case
