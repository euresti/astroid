import inspect
import os
import unittest

from six.moves import builtins # pylint: disable=import-error

from astroid.builder import AstroidBuilder
# from astroid.raw_building import (
#     attach_dummy_node, build_module, build_class, build_function,
#     build_from_import, object_build_function, Parameter
# )
from astroid import nodes
<<<<<<< HEAD


BUILTINS = builtins.__name__
=======
from astroid import raw_building
from astroid import test_utils
from astroid import util
from astroid.bases import BUILTINS
>>>>>>> 8b5307c7


class RawBuildingTC(unittest.TestCase):
    @test_utils.require_version(minver='3.0')
    def test_io_is__io(self):
        # _io module calls itself io. This leads
        # to cyclic dependencies when astroid tries to resolve
        # what io.BufferedReader is. The code that handles this
        # is in astroid.raw_building.imported_member, which verifies
        # the true name of the module.
        import _io

        # builder = AstroidBuilder()
        # module = builder.inspect_build(_io)
        module = raw_building.ast_from_object(_io, name='io')
        buffered_reader = module.getattr('BufferedReader')[0]
        self.assertEqual(buffered_reader.root().name, 'io')

    @unittest.skipUnless(util.JYTHON, 'Requires Jython')
    def test_open_is_inferred_correctly(self):
        # Lot of Jython builtins don't have a __module__ attribute.
        for name, _ in inspect.getmembers(builtins, predicate=inspect.isbuiltin):
            if name == 'print':
                continue
            node = test_utils.extract_node('{0} #@'.format(name))
            inferred = next(node.infer())
            self.assertIsInstance(inferred, nodes.FunctionDef, name)
            self.assertEqual(inferred.root().name, BUILTINS, name)



    # def test_ast_from_class(self):
    #     astroid = self.manager.ast_from_class(int)
    #     self.assertEqual(astroid.name, 'int')
    #     self.assertEqual(astroid.parent.frame().name, BUILTINS)

    #     astroid = self.manager.ast_from_class(object)
    #     self.assertEqual(astroid.name, 'object')
    #     self.assertEqual(astroid.parent.frame().name, BUILTINS)
    #     self.assertIn('__setattr__', astroid)

    # def test_ast_from_class_with_module(self):
    #     """check if the method works with the module name"""
    #     astroid = self.manager.ast_from_class(int, int.__module__)
    #     self.assertEqual(astroid.name, 'int')
    #     self.assertEqual(astroid.parent.frame().name, BUILTINS)

    #     astroid = self.manager.ast_from_class(object, object.__module__)
    #     self.assertEqual(astroid.name, 'object')
    #     self.assertEqual(astroid.parent.frame().name, BUILTINS)
    #     self.assertIn('__setattr__', astroid)

    # def test_ast_from_class_attr_error(self):
    #     """give a wrong class at the ast_from_class method"""
    #     self.assertRaises(exceptions.AstroidBuildingException,
    #                       self.manager.ast_from_class, None)


if __name__ == '__main__':
    unittest.main()<|MERGE_RESOLUTION|>--- conflicted
+++ resolved
@@ -5,21 +5,13 @@
 from six.moves import builtins # pylint: disable=import-error
 
 from astroid.builder import AstroidBuilder
-# from astroid.raw_building import (
-#     attach_dummy_node, build_module, build_class, build_function,
-#     build_from_import, object_build_function, Parameter
-# )
 from astroid import nodes
-<<<<<<< HEAD
+from astroid import raw_building
+from astroid import test_utils
+from astroid import util
 
 
 BUILTINS = builtins.__name__
-=======
-from astroid import raw_building
-from astroid import test_utils
-from astroid import util
-from astroid.bases import BUILTINS
->>>>>>> 8b5307c7
 
 
 class RawBuildingTC(unittest.TestCase):
@@ -32,8 +24,6 @@
         # the true name of the module.
         import _io
 
-        # builder = AstroidBuilder()
-        # module = builder.inspect_build(_io)
         module = raw_building.ast_from_object(_io, name='io')
         buffered_reader = module.getattr('BufferedReader')[0]
         self.assertEqual(buffered_reader.root().name, 'io')
