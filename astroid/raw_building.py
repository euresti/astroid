# copyright 2003-2013 LOGILAB S.A. (Paris, FRANCE), all rights reserved.
# contact http://www.logilab.fr/ -- mailto:contact@logilab.fr
#
# This file is part of astroid.
#
# astroid is free software: you can redistribute it and/or modify it
# under the terms of the GNU Lesser General Public License as published by the
# Free Software Foundation, either version 2.1 of the License, or (at your
# option) any later version.
#
# astroid is distributed in the hope that it will be useful, but
# WITHOUT ANY WARRANTY; without even the implied warranty of MERCHANTABILITY or
# FITNESS FOR A PARTICULAR PURPOSE.  See the GNU Lesser General Public License
# for more details.
#
# You should have received a copy of the GNU Lesser General Public License along
# with astroid. If not, see <http://www.gnu.org/licenses/>.
"""this module contains a set of functions to create astroid trees from scratch
(build_* functions) or from living object (object_build_* functions)
"""

import inspect
import logging
import os
import sys
import types

import six

<<<<<<< HEAD
from astroid.node_classes import CONST_CLS
from astroid.nodes import (Module, ClassDef, Const, const_factory, ImportFrom,
                           FunctionDef, EmptyNode, Name, Arguments)
from astroid.bases import BUILTINS, Generator
from astroid.manager import AstroidManager
=======
from astroid import bases
from astroid import manager
from astroid import node_classes
from astroid import nodes
>>>>>>> d7294bd7


MANAGER = manager.AstroidManager()
# the keys of CONST_CLS eg python builtin types
_CONSTANTS = tuple(node_classes.CONST_CLS)
_JYTHON = os.name == 'java'
_BUILTINS = vars(six.moves.builtins)
_LOG = logging.getLogger(__name__)


def _io_discrepancy(member):
    # _io module names itself `io`: http://bugs.python.org/issue18602
    member_self = getattr(member, '__self__', None)
    return (member_self and
            inspect.ismodule(member_self) and
            member_self.__name__ == '_io' and
            member.__module__ == 'io')

def _attach_local_node(parent, node, name):
    node.name = name # needed by add_local_node
    parent.add_local_node(node)

_marker = object()


def attach_dummy_node(node, name, object=_marker):
    """create a dummy node and register it in the locals of the given
    node with the specified name
    """
    enode = nodes.EmptyNode()
    enode.object = object
    _attach_local_node(node, enode, name)

def _has_underlying_object(self):
    return hasattr(self, 'object') and self.object is not _marker

nodes.EmptyNode.has_underlying_object = _has_underlying_object

def attach_const_node(node, name, value):
    """create a Const node and register it in the locals of the given
    node with the specified name
    """
    if name not in node.special_attributes:
        _attach_local_node(node, nodes.const_factory(value), name)

def attach_import_node(node, modname, membername):
    """create a ImportFrom node and register it in the locals of the given
    node with the specified name
    """
<<<<<<< HEAD
    from_node = ImportFrom(modname, [(membername, None)])
=======
    from_node = nodes.From(modname, [(membername, None)])
>>>>>>> d7294bd7
    _attach_local_node(node, from_node, membername)


def build_module(name, doc=None):
    """create and initialize a astroid Module node"""
<<<<<<< HEAD
    return Module(name, doc, package=False, parent=None, pure_python=False)
=======
    node = nodes.Module(name, doc, pure_python=False)
    node.package = False
    node.parent = None
    return node
>>>>>>> d7294bd7


def build_class(name, basenames=(), doc=None):
<<<<<<< HEAD
    """create and initialize a astroid ClassDef node"""
    node = ClassDef(name, doc)
=======
    """create and initialize a astroid Class node"""
    node = nodes.Class(name, doc)
>>>>>>> d7294bd7
    for base in basenames:
        basenode = nodes.Name()
        basenode.name = base
        node.bases.append(basenode)
        basenode.parent = node
    return node


def build_function(name, args=None, defaults=None, flag=0, doc=None):
    """create and initialize a astroid FunctionDef node"""
    args, defaults = args or [], defaults or []
    # first argument is now a list of decorators
<<<<<<< HEAD
    func = FunctionDef(name, doc)
    func.args = argsnode = Arguments()
=======
    func = nodes.Function(name, doc)
    func.args = argsnode = nodes.Arguments()
>>>>>>> d7294bd7
    argsnode.args = []
    for arg in args:
        argsnode.args.append(nodes.Name())
        argsnode.args[-1].name = arg
        argsnode.args[-1].parent = argsnode
    argsnode.defaults = []
    for default in defaults:
        argsnode.defaults.append(nodes.const_factory(default))
        argsnode.defaults[-1].parent = argsnode
    argsnode.kwarg = None
    argsnode.vararg = None
    argsnode.parent = func
    if args:
        register_arguments(func)
    return func


def build_from_import(fromname, names):
<<<<<<< HEAD
    """create and initialize an astroid ImportFrom import statement"""
    return ImportFrom(fromname, [(name, None) for name in names])
=======
    """create and initialize an astroid From import statement"""
    return nodes.From(fromname, [(name, None) for name in names])

>>>>>>> d7294bd7

def register_arguments(func, args=None):
    """add given arguments to local

    args is a list that may contains nested lists
    (i.e. def func(a, (b, c, d)): ...)
    """
    if args is None:
        args = func.args.args
        if func.args.vararg:
            func.set_local(func.args.vararg, func.args)
        if func.args.kwarg:
            func.set_local(func.args.kwarg, func.args)
    for arg in args:
        if isinstance(arg, nodes.Name):
            func.set_local(arg.name, arg)
        else:
            register_arguments(func, arg.elts)


def object_build_class(node, member, localname):
    """create astroid for a living class object"""
    basenames = [base.__name__ for base in member.__bases__]
    return _base_class_object_build(node, member, basenames,
                                    localname=localname)


def object_build_function(node, member, localname):
    """create astroid for a living function object"""
    args, varargs, varkw, defaults = inspect.getargspec(member)
    if varargs is not None:
        args.append(varargs)
    if varkw is not None:
        args.append(varkw)
    func = build_function(getattr(member, '__name__', None) or localname, args,
                          defaults, six.get_function_code(member).co_flags,
                          member.__doc__)
    node.add_local_node(func, localname)


def object_build_datadescriptor(node, member, name):
    """create astroid for a living data descriptor object"""
    return _base_class_object_build(node, member, [], name)


def object_build_methoddescriptor(node, member, localname):
    """create astroid for a living method descriptor object"""
    # FIXME get arguments ?
    func = build_function(getattr(member, '__name__', None) or localname,
                          doc=member.__doc__)
    # set node's arguments to None to notice that we have no information, not
    # and empty argument list
    func.args.args = None
    node.add_local_node(func, localname)


def _base_class_object_build(node, member, basenames, name=None, localname=None):
    """create astroid for a living class object, with a given set of base names
    (e.g. ancestors)
    """
    klass = build_class(name or getattr(member, '__name__', None) or localname,
                        basenames, member.__doc__)
    klass._newstyle = isinstance(member, type)
    node.add_local_node(klass, localname)
    try:
        # limit the instantiation trick since it's too dangerous
        # (such as infinite test execution...)
        # this at least resolves common case such as Exception.args,
        # OSError.errno
        if issubclass(member, Exception):
            instdict = member().__dict__
        else:
            raise TypeError
    except: # pylint: disable=bare-except
        pass
    else:
        for name, obj in instdict.items():
            valnode = nodes.EmptyNode()
            valnode.object = obj
            valnode.parent = klass
            valnode.lineno = 1
            klass.instance_attrs[name] = [valnode]
    return klass


def _build_from_function(node, name, member, module):
    # verify this is not an imported function
    try:
        code = six.get_function_code(member)
    except AttributeError:
        # Some implementations don't provide the code object,
        # such as Jython.
        code = None
    filename = getattr(code, 'co_filename', None)
    if filename is None:
        assert isinstance(member, object)
        object_build_methoddescriptor(node, member, name)
    elif filename != getattr(module, '__file__', None):
        attach_dummy_node(node, name, member)
    else:
        object_build_function(node, member, name)


class InspectBuilder(object):
    """class for building nodes from living object

    this is actually a really minimal representation, including only Module,
    FunctionDef and ClassDef nodes and some others as guessed.
    """

    # astroid from living objects ###############################################

    def __init__(self):
        self._done = {}
        self._module = None

    def inspect_build(self, module, modname=None, path=None):
        """build astroid from a living module (i.e. using inspect)
        this is used when there is no python source code available (either
        because it's a built-in module or because the .py is not available)
        """
        self._module = module
        if modname is None:
            modname = module.__name__
        try:
            node = build_module(modname, module.__doc__)
        except AttributeError:
            # in jython, java modules have no __doc__ (see #109562)
            node = build_module(modname)
        node.file = node.path = path and os.path.abspath(path) or path
        node.name = modname
        MANAGER.cache_module(node)
        node.package = hasattr(module, '__path__')
        self._done = {}
        self.object_build(node, module)
        return node

    def object_build(self, node, obj):
        """recursive method which create a partial ast from real objects
         (only function, class, and method are handled)
        """
        if obj in self._done:
            return self._done[obj]
        self._done[obj] = node
        for name in dir(obj):
            try:
                member = getattr(obj, name)
            except AttributeError:
                # damned ExtensionClass.Base, I know you're there !
                attach_dummy_node(node, name)
                continue
            if inspect.ismethod(member):
                member = six.get_method_function(member)
            if inspect.isfunction(member):
                _build_from_function(node, name, member, self._module)
            elif inspect.isbuiltin(member):
                if (not _io_discrepancy(member) and
                        self.imported_member(node, member, name)):
                    continue
                object_build_methoddescriptor(node, member, name)
            elif inspect.isclass(member):
                if self.imported_member(node, member, name):
                    continue
                if member in self._done:
                    class_node = self._done[member]
                    if class_node not in node.locals.get(name, ()):
                        node.add_local_node(class_node, name)
                else:
                    class_node = object_build_class(node, member, name)
                    # recursion
                    self.object_build(class_node, member)
                if name == '__class__' and class_node.parent is None:
                    class_node.parent = self._done[self._module]
            elif inspect.ismethoddescriptor(member):
                assert isinstance(member, object)
                object_build_methoddescriptor(node, member, name)
            elif inspect.isdatadescriptor(member):
                assert isinstance(member, object)
                object_build_datadescriptor(node, member, name)
            elif isinstance(member, _CONSTANTS):
                attach_const_node(node, name, member)
            elif inspect.isroutine(member):
                # This should be called for Jython, where some builtin
                # methods aren't catched by isbuiltin branch.
                _build_from_function(node, name, member, self._module)
            else:
                # create an empty node so that the name is actually defined
                attach_dummy_node(node, name, member)

    def imported_member(self, node, member, name):
        """verify this is not an imported class or handle it"""
        # /!\ some classes like ExtensionClass doesn't have a __module__
        # attribute ! Also, this may trigger an exception on badly built module
        # (see http://www.logilab.org/ticket/57299 for instance)
        try:
            modname = getattr(member, '__module__', None)
        except: # pylint: disable=bare-except
            _LOG.exception('unexpected error while building '
                           'astroid from living object')
            modname = None
        if modname is None:
            if (name in ('__new__', '__subclasshook__')
                    or (name in _BUILTINS and _JYTHON)):
                # Python 2.5.1 (r251:54863, Sep  1 2010, 22:03:14)
                # >>> print object.__new__.__module__
                # None
                modname = six.moves.builtins.__name__
            else:
                attach_dummy_node(node, name, member)
                return True

        real_name = {
            'gtk': 'gtk_gtk',
            '_io': 'io',
        }.get(modname, modname)

        if real_name != self._module.__name__:
            # check if it sounds valid and then add an import node, else use a
            # dummy node
            try:
                getattr(sys.modules[modname], name)
            except (KeyError, AttributeError):
                attach_dummy_node(node, name, member)
            else:
                attach_import_node(node, modname, name)
            return True
        return False


### astroid bootstrapping ######################################################
Astroid_BUILDER = InspectBuilder()

_CONST_PROXY = {}
def _astroid_bootstrapping(astroid_builtin=None):
    """astroid boot strapping the builtins module"""
    # this boot strapping is necessary since we need the Const nodes to
    # inspect_build builtins, and then we can proxy Const
    if astroid_builtin is None:
        from six.moves import builtins
        astroid_builtin = Astroid_BUILDER.inspect_build(builtins)

    for cls, node_cls in node_classes.CONST_CLS.items():
        if cls is type(None):
            proxy = build_class('NoneType')
            proxy.parent = astroid_builtin
        elif cls is type(NotImplemented):
            proxy = build_class('NotImplementedType')
            proxy.parent = astroid_builtin
        else:
            proxy = astroid_builtin.getattr(cls.__name__)[0]
        if cls in (dict, list, set, tuple):
            node_cls._proxied = proxy
        else:
            _CONST_PROXY[cls] = proxy

_astroid_bootstrapping()

# TODO : find a nicer way to handle this situation;
# However __proxied introduced an
# infinite recursion (see https://bugs.launchpad.net/pylint/+bug/456870)
def _set_proxied(const):
    return _CONST_PROXY[const.value.__class__]
nodes.Const._proxied = property(_set_proxied)

<<<<<<< HEAD
from types import GeneratorType
_GeneratorType = ClassDef(GeneratorType.__name__, GeneratorType.__doc__)
_GeneratorType.parent = MANAGER.astroid_cache[BUILTINS]
Generator._proxied = _GeneratorType
Astroid_BUILDER.object_build(Generator._proxied, GeneratorType)
=======
_GeneratorType = nodes.Class(types.GeneratorType.__name__,
                             types.GeneratorType.__doc__)
_GeneratorType.parent = MANAGER.astroid_cache[six.moves.builtins.__name__]
bases.Generator._proxied = _GeneratorType
Astroid_BUILDER.object_build(bases.Generator._proxied, types.GeneratorType)
>>>>>>> d7294bd7
<|MERGE_RESOLUTION|>--- conflicted
+++ resolved
@@ -27,18 +27,10 @@
 
 import six
 
-<<<<<<< HEAD
-from astroid.node_classes import CONST_CLS
-from astroid.nodes import (Module, ClassDef, Const, const_factory, ImportFrom,
-                           FunctionDef, EmptyNode, Name, Arguments)
-from astroid.bases import BUILTINS, Generator
-from astroid.manager import AstroidManager
-=======
 from astroid import bases
 from astroid import manager
 from astroid import node_classes
 from astroid import nodes
->>>>>>> d7294bd7
 
 
 MANAGER = manager.AstroidManager()
@@ -88,34 +80,21 @@
     """create a ImportFrom node and register it in the locals of the given
     node with the specified name
     """
-<<<<<<< HEAD
-    from_node = ImportFrom(modname, [(membername, None)])
-=======
-    from_node = nodes.From(modname, [(membername, None)])
->>>>>>> d7294bd7
+    from_node = nodes.ImportFrom(modname, [(membername, None)])
     _attach_local_node(node, from_node, membername)
 
 
 def build_module(name, doc=None):
     """create and initialize a astroid Module node"""
-<<<<<<< HEAD
-    return Module(name, doc, package=False, parent=None, pure_python=False)
-=======
     node = nodes.Module(name, doc, pure_python=False)
     node.package = False
     node.parent = None
     return node
->>>>>>> d7294bd7
 
 
 def build_class(name, basenames=(), doc=None):
-<<<<<<< HEAD
     """create and initialize a astroid ClassDef node"""
     node = ClassDef(name, doc)
-=======
-    """create and initialize a astroid Class node"""
-    node = nodes.Class(name, doc)
->>>>>>> d7294bd7
     for base in basenames:
         basenode = nodes.Name()
         basenode.name = base
@@ -128,13 +107,8 @@
     """create and initialize a astroid FunctionDef node"""
     args, defaults = args or [], defaults or []
     # first argument is now a list of decorators
-<<<<<<< HEAD
-    func = FunctionDef(name, doc)
-    func.args = argsnode = Arguments()
-=======
-    func = nodes.Function(name, doc)
+    func = nodes.FunctionDef(name, doc)
     func.args = argsnode = nodes.Arguments()
->>>>>>> d7294bd7
     argsnode.args = []
     for arg in args:
         argsnode.args.append(nodes.Name())
@@ -153,14 +127,8 @@
 
 
 def build_from_import(fromname, names):
-<<<<<<< HEAD
     """create and initialize an astroid ImportFrom import statement"""
-    return ImportFrom(fromname, [(name, None) for name in names])
-=======
-    """create and initialize an astroid From import statement"""
-    return nodes.From(fromname, [(name, None) for name in names])
-
->>>>>>> d7294bd7
+    return nodes.ImportFrom(fromname, [(name, None) for name in names])
 
 def register_arguments(func, args=None):
     """add given arguments to local
@@ -425,16 +393,7 @@
     return _CONST_PROXY[const.value.__class__]
 nodes.Const._proxied = property(_set_proxied)
 
-<<<<<<< HEAD
-from types import GeneratorType
-_GeneratorType = ClassDef(GeneratorType.__name__, GeneratorType.__doc__)
-_GeneratorType.parent = MANAGER.astroid_cache[BUILTINS]
-Generator._proxied = _GeneratorType
-Astroid_BUILDER.object_build(Generator._proxied, GeneratorType)
-=======
-_GeneratorType = nodes.Class(types.GeneratorType.__name__,
-                             types.GeneratorType.__doc__)
+_GeneratorType = nodes.ClassDef(types.GeneratorType.__name__, types.GeneratorType.__doc__)
 _GeneratorType.parent = MANAGER.astroid_cache[six.moves.builtins.__name__]
 bases.Generator._proxied = _GeneratorType
-Astroid_BUILDER.object_build(bases.Generator._proxied, types.GeneratorType)
->>>>>>> d7294bd7
+Astroid_BUILDER.object_build(bases.Generator._proxied, types.GeneratorType)