--- conflicted
+++ resolved
@@ -27,18 +27,13 @@
 
 from astroid import context as contextmod
 from astroid import decorators
-<<<<<<< HEAD
 from astroid import exceptions
 from astroid.interpreter import runtimeabc
 from astroid.interpreter import util as inferenceutil
 from astroid.tree import treeabc
-=======
-from astroid import node_classes
-from astroid import helpers
-from astroid import nodes
-from astroid import raw_building
->>>>>>> 8b5307c7
 from astroid import util
+
+raw_building = util.lazy_import('raw_building')
 
 
 def _reflected_name(name):
@@ -153,15 +148,9 @@
 
 @infer_binary_op.register(treeabc.Const)
 @decorators.yes_if_nothing_inferred
-<<<<<<< HEAD
 def const_infer_binary_op(self, operator, other, context, _, nodes):
     not_implemented = nodes.const_factory(NotImplemented)
     if isinstance(other, treeabc.Const):
-=======
-def const_infer_binary_op(self, operator, other, context, _):
-    not_implemented = nodes.NameConstant(NotImplemented)
-    if isinstance(other, nodes.Const):
->>>>>>> 8b5307c7
         try:
             impl = BIN_OP_IMPL[operator]
             try:
@@ -195,13 +184,8 @@
 @infer_binary_op.register(treeabc.Tuple)
 @infer_binary_op.register(treeabc.List)
 @decorators.yes_if_nothing_inferred
-<<<<<<< HEAD
 def tl_infer_binary_op(self, operator, other, context, method, nodes):
-    not_implemented = nodes.const_factory(NotImplemented)
-=======
-def tl_infer_binary_op(self, operator, other, context, method):
     not_implemented = nodes.NameConstant(NotImplemented)
->>>>>>> 8b5307c7
     if isinstance(other, self.__class__) and operator == '+':
         node = self.__class__()
         elts = [n for elt in self.elts for n in elt.infer(context)
@@ -452,13 +436,7 @@
         if yield_point:
             if not yield_point.value:
                 # TODO(cpopa): an empty yield. Should be wrapped to Const.
-<<<<<<< HEAD
-                const = nodes.const_factory(None)
-=======
-                const = nodes.NameConstant(None)
->>>>>>> 8b5307c7
-                const.parent = yield_point
-                const.lineno = yield_point.lineno
+                const = nodes.NameConstant(None, lineno=yield_proint.lineno, parent=yield_point)
                 yield const
             else:
                 for inferred in yield_point.value.infer(context=context):
@@ -535,6 +513,13 @@
 @assigned_stmts.register(treeabc.Starred)
 @decorators.yes_if_nothing_inferred
 def starred_assigned_stmts(self, nodes, node=None, context=None, asspath=None):
+    """
+    Arguments:
+        self: nodes.Starred
+        node: TODO
+        context: TODO
+        asspath: TODO
+    """
     stmt = self.statement()
     if not isinstance(stmt, (treeabc.Assign, treeabc.For)):
         raise exceptions.InferenceError('Statement {stmt!r} enclosing {node!r} '
